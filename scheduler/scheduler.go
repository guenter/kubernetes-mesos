package scheduler

import (
	"container/ring"
	"encoding/json"
	"errors"
	"fmt"
	"sync"
	"time"

	"code.google.com/p/goprotobuf/proto"
	"github.com/GoogleCloudPlatform/kubernetes/pkg/api"
	"github.com/GoogleCloudPlatform/kubernetes/pkg/client"
	"github.com/GoogleCloudPlatform/kubernetes/pkg/client/cache"
	"github.com/GoogleCloudPlatform/kubernetes/pkg/labels"
	kpod "github.com/GoogleCloudPlatform/kubernetes/pkg/registry/pod"
	algorithm "github.com/GoogleCloudPlatform/kubernetes/pkg/scheduler"
	"github.com/GoogleCloudPlatform/kubernetes/pkg/tools"
	"github.com/GoogleCloudPlatform/kubernetes/pkg/util"
	"github.com/GoogleCloudPlatform/kubernetes/pkg/watch"
	plugin "github.com/GoogleCloudPlatform/kubernetes/plugin/pkg/scheduler"
	log "github.com/golang/glog"
	"github.com/mesos/mesos-go/mesos"
	"gopkg.in/v1/yaml"
)

const (
	defaultFinishedTasksSize = 1024 // size of the finished task history buffer
	defaultOfferTTL          = 5    // seconds that an offer is viable, prior to being expired
	defaultOfferLingerTTL    = 120  // seconds that an expired offer lingers in history
	defaultListenerDelay     = 1    // number of seconds between offer listener notifications
)

type stateType int

const (
	statePending stateType = iota
	stateRunning
	stateFinished
	stateUnknown
)

var (
	noSuitableOffersErr = errors.New("No suitable offers for pod/task")
)

// PodScheduleFunc implements how to schedule pods among slaves.
// We can have different implementation for different scheduling policy.
//
// The Schedule function accepts a group of slaves (each contains offers from
// that slave) and a single pod, which aligns well with the k8s scheduling
// algorithm. It returns an offerId that is acceptable for the pod, otherwise
// nil. The caller is responsible for filling in task state w/ relevant offer
// details.
//
// See the FIFOScheduleFunc for example.
type PodScheduleFunc func(r OfferRegistry, slaves map[string]*Slave, task *PodTask) (PerishableOffer, error)

// A struct that describes the slave.
type empty struct{}
type Slave struct {
	HostName string
	Offers   map[string]empty
}

func newSlave(hostName string) *Slave {
	return &Slave{
		HostName: hostName,
		Offers:   make(map[string]empty),
	}
}

// KubernetesScheduler implements:
// 1: The interfaces of the mesos scheduler.
// 2: The interface of a kubernetes scheduler.
// 3: The interfaces of a kubernetes pod registry.
type KubernetesScheduler struct {
	// We use a lock here to avoid races
	// between invoking the mesos callback
	// and the invoking the pod registry interfaces.
	*sync.RWMutex

	// easy access to etcd ops
	tools.EtcdHelper

	// Mesos context.
	executor    *mesos.ExecutorInfo
	driver      mesos.SchedulerDriver
	frameworkId *mesos.FrameworkID
	masterInfo  *mesos.MasterInfo
	registered  bool

	offers OfferRegistry

	// SlaveID => slave.
	slaves map[string]*Slave

	// Slave's hostname => slaveID
	slaveIDs map[string]string

	// Fields for task information book keeping.
	pendingTasks  map[string]*PodTask
	runningTasks  map[string]*PodTask
	finishedTasks *ring.Ring

	podToTask map[string]string

	// The function that does scheduling.
	scheduleFunc PodScheduleFunc

	client   *client.Client
	podQueue *cache.FIFO

	manifestFactory kpod.ManifestFactory
}

// New create a new KubernetesScheduler
<<<<<<< HEAD
func New(executor *mesos.ExecutorInfo, scheduleFunc PodScheduleFunc, client *client.Client, helper tools.EtcdHelper) *KubernetesScheduler {
	return &KubernetesScheduler{
		RWMutex:       new(sync.RWMutex),
		EtcdHelper:    helper,
		executor:      executor,
		offers:        make(map[string]*mesos.Offer),
		slaves:        make(map[string]*Slave),
		slaveIDs:      make(map[string]string),
		pendingTasks:  make(map[string]*PodTask),
		runningTasks:  make(map[string]*PodTask),
		finishedTasks: ring.New(defaultFinishedTasksSize),
		podToTask:     make(map[string]string),
		scheduleFunc:  scheduleFunc,
		client:        client,
		podQueue:      cache.NewFIFO(),
=======
func New(executor *mesos.ExecutorInfo, scheduleFunc PodScheduleFunc, client *client.Client, helper tools.EtcdHelper, sr service.Registry) *KubernetesScheduler {
	var k *KubernetesScheduler
	k = &KubernetesScheduler{
		new(sync.RWMutex),
		helper,
		executor,
		nil,
		nil,
		nil,
		false,
		CreateOfferRegistry(OfferRegistryConfig{
			declineOffer: func(id string) error {
				offerId := &mesos.OfferID{Value: proto.String(id)}
				return k.Driver.DeclineOffer(offerId, nil)
			},
			ttl:           defaultOfferTTL * time.Second,
			lingerTtl:     defaultOfferLingerTTL * time.Second, // remember expired offers so that we can tell if a previously scheduler offer relies on one
			listenerDelay: defaultListenerDelay * time.Second,
		}),
		make(map[string]*Slave),
		make(map[string]string),
		make(map[string]*PodTask),
		make(map[string]*PodTask),
		ring.New(defaultFinishedTasksSize),
		make(map[string]string),
		scheduleFunc,
		client,
		cache.NewFIFO(),
		sr,
>>>>>>> 63b389c5
	}
	return k
}

// assume that the caller has already locked around access to task state
func (k *KubernetesScheduler) getTask(taskId string) (*PodTask, stateType) {
	if task, found := k.runningTasks[taskId]; found {
		return task, stateRunning
	}
	if task, found := k.pendingTasks[taskId]; found {
		return task, statePending
	}
	if containsTask(k.finishedTasks, taskId) {
		return nil, stateFinished
	}
	return nil, stateUnknown
}

func (k *KubernetesScheduler) Init() {
	k.offers.Init()
}

func (k *KubernetesScheduler) Init(d mesos.SchedulerDriver, f kpod.ManifestFactory) {
	k.driver = d
	k.manifestFactory = f
}

// Registered is called when the scheduler registered with the master successfully.
func (k *KubernetesScheduler) Registered(driver mesos.SchedulerDriver,
	frameworkId *mesos.FrameworkID, masterInfo *mesos.MasterInfo) {
	k.frameworkId = frameworkId
	k.masterInfo = masterInfo
	k.registered = true
	log.Infof("Scheduler registered with the master: %v with frameworkId: %v\n", masterInfo, frameworkId)
}

// Reregistered is called when the scheduler re-registered with the master successfully.
// This happends when the master fails over.
func (k *KubernetesScheduler) Reregistered(driver mesos.SchedulerDriver, masterInfo *mesos.MasterInfo) {
	log.Infof("Scheduler reregistered with the master: %v\n", masterInfo)
	k.registered = true
}

// Disconnected is called when the scheduler loses connection to the master.
func (k *KubernetesScheduler) Disconnected(driver mesos.SchedulerDriver) {
	log.Infof("Master disconnected!\n")
	k.registered = false

	k.Lock()
	defer k.Unlock()

	// discard all cached offers to avoid unnecessary TASK_LOST updates
	k.offers.Invalidate("")
}

// ResourceOffers is called when the scheduler receives some offers from the master.
func (k *KubernetesScheduler) ResourceOffers(driver mesos.SchedulerDriver, offers []*mesos.Offer) {
	log.Infof("Received offers\n")
	log.V(2).Infof("%v\n", offers)

	k.Lock()
	defer k.Unlock()

	// Record the offers in the global offer map as well as each slave's offer map.
	k.offers.Add(offers)
	for _, offer := range offers {
		offerId := offer.GetId().GetValue()
		slaveId := offer.GetSlaveId().GetValue()

		slave, exists := k.slaves[slaveId]
		if !exists {
			k.slaves[slaveId] = newSlave(offer.GetHostname())
			slave = k.slaves[slaveId]
		}
		slave.Offers[offerId] = empty{}
		k.slaveIDs[slave.HostName] = slaveId
	}
}

// requires the caller to have locked the offers and slaves state
func (k *KubernetesScheduler) deleteOffer(oid string) {
	if offer, ok := k.offers.Get(oid); ok {
		k.offers.Delete(oid)
		if details := offer.Details(); details != nil {
			slaveId := details.GetSlaveId().GetValue()

			if slave, found := k.slaves[slaveId]; !found {
				log.Infof("No slave for id %s associated with offer id %s", slaveId, oid)
			} else {
				delete(slave.Offers, oid)
			}
		} // else, offer already expired / lingering
	}
}

// OfferRescinded is called when the resources are recinded from the scheduler.
func (k *KubernetesScheduler) OfferRescinded(driver mesos.SchedulerDriver, offerId *mesos.OfferID) {
	log.Infof("Offer rescinded %v\n", offerId)

	k.Lock()
	defer k.Unlock()
	oid := offerId.GetValue()
	k.deleteOffer(oid)
}

// StatusUpdate is called when a status update message is sent to the scheduler.
func (k *KubernetesScheduler) StatusUpdate(driver mesos.SchedulerDriver, taskStatus *mesos.TaskStatus) {
	log.Infof("Received status update %v\n", taskStatus)

	k.Lock()
	defer k.Unlock()

	switch taskStatus.GetState() {
	case mesos.TaskState_TASK_STAGING:
		k.handleTaskStaging(taskStatus)
	case mesos.TaskState_TASK_STARTING:
		k.handleTaskStarting(taskStatus)
	case mesos.TaskState_TASK_RUNNING:
		k.handleTaskRunning(taskStatus)
	case mesos.TaskState_TASK_FINISHED:
		k.handleTaskFinished(taskStatus)
	case mesos.TaskState_TASK_FAILED:
		k.handleTaskFailed(taskStatus)
	case mesos.TaskState_TASK_KILLED:
		k.handleTaskKilled(taskStatus)
	case mesos.TaskState_TASK_LOST:
		k.handleTaskLost(taskStatus)
	}
}

func (k *KubernetesScheduler) handleTaskStaging(taskStatus *mesos.TaskStatus) {
	log.Errorf("Not implemented: task staging")
}

func (k *KubernetesScheduler) handleTaskStarting(taskStatus *mesos.TaskStatus) {
	log.Errorf("Not implemented: task starting")
}

func (k *KubernetesScheduler) handleTaskRunning(taskStatus *mesos.TaskStatus) {
	taskId, slaveId := taskStatus.GetTaskId().GetValue(), taskStatus.GetSlaveId().GetValue()
	if _, exists := k.slaves[slaveId]; !exists {
		log.Warningf("Ignore status TASK_RUNNING because the slave does not exist\n")
		return
	}
	switch task, state := k.getTask(taskId); state {
	case statePending:
		log.Infof("Received running status for pending task: '%v'", taskStatus)
		k.fillRunningPodInfo(task, taskStatus)
		k.runningTasks[taskId] = task
		delete(k.pendingTasks, taskId)
	case stateRunning:
		log.Warningf("Ignore status TASK_RUNNING because the the task is already running")
	case stateFinished:
		log.Warningf("Ignore status TASK_RUNNING because the the task is already finished")
	default:
		log.Warningf("Ignore status TASK_RUNNING (%s) because the the task is discarded", taskId)
	}
}

func (k *KubernetesScheduler) fillRunningPodInfo(task *PodTask, taskStatus *mesos.TaskStatus) {
	task.Pod.CurrentState.Status = task.Pod.DesiredState.Status
	task.Pod.CurrentState.Manifest = task.Pod.DesiredState.Manifest
	task.Pod.CurrentState.Host = task.Pod.DesiredState.Host

	if taskStatus.Data != nil {
		var target api.PodInfo
		err := json.Unmarshal(taskStatus.Data, &target)
		if err == nil {
			task.Pod.CurrentState.Info = target
			/// TODO(jdef) this is problematic using default Docker networking on a default
			/// Docker bridge -- meaning that pod IP's are not routable across the
			/// k8s-mesos cluster. For now, I've duplicated logic from k8s fillPodInfo
			netContainerInfo, ok := target["net"] // docker.Container
			if ok {
				if netContainerInfo.PodIP != "" {
					task.Pod.CurrentState.PodIP = netContainerInfo.PodIP
				} else {
					log.Warningf("No network settings: %#v", netContainerInfo)
				}
			} else {
				log.Warningf("Couldn't find network container for %s in %v", task.Pod.ID, target)
			}
		} else {
			log.Errorf("Invalid TaskStatus.Data for task '%v': %v", task.ID, err)
		}
	} else {
		log.Errorf("Missing TaskStatus.Data for task '%v'", task.ID)
	}
}

func (k *KubernetesScheduler) handleTaskFinished(taskStatus *mesos.TaskStatus) {
	taskId, slaveId := taskStatus.GetTaskId().GetValue(), taskStatus.GetSlaveId().GetValue()
	if _, exists := k.slaves[slaveId]; !exists {
		log.Warningf("Ignore status TASK_FINISHED because the slave does not exist\n")
		return
	}
	switch task, state := k.getTask(taskId); state {
	case statePending:
		panic("Pending task finished, this couldn't happen")
	case stateRunning:
		log.V(2).Infof(
			"Received finished status for running task: '%v', running/pod task queue length = %d/%d",
			taskStatus, len(k.runningTasks), len(k.podToTask))
		delete(k.podToTask, task.Pod.ID)
		k.finishedTasks.Next().Value = taskId
		delete(k.runningTasks, taskId)
	case stateFinished:
		log.Warningf("Ignore status TASK_FINISHED because the the task is already finished")
	default:
		log.Warningf("Ignore status TASK_FINISHED because the the task is not running")
	}
}

func (k *KubernetesScheduler) handleTaskFailed(taskStatus *mesos.TaskStatus) {
	log.Errorf("Task failed: '%v'", taskStatus)
	taskId := taskStatus.GetTaskId().GetValue()

	switch task, state := k.getTask(taskId); state {
	case statePending:
		delete(k.pendingTasks, taskId)
		delete(k.podToTask, task.Pod.ID)
	case stateRunning:
		delete(k.runningTasks, taskId)
		delete(k.podToTask, task.Pod.ID)
	}
}

func (k *KubernetesScheduler) handleTaskKilled(taskStatus *mesos.TaskStatus) {
	log.Errorf("Task killed: '%v'", taskStatus)
	taskId := taskStatus.GetTaskId().GetValue()

	switch task, state := k.getTask(taskId); state {
	case statePending:
		delete(k.pendingTasks, taskId)
		delete(k.podToTask, task.Pod.ID)
	case stateRunning:
		delete(k.runningTasks, taskId)
		delete(k.podToTask, task.Pod.ID)
	}
}

func (k *KubernetesScheduler) handleTaskLost(taskStatus *mesos.TaskStatus) {
	log.Errorf("Task lost: '%v'", taskStatus)
	taskId := taskStatus.GetTaskId().GetValue()

	switch task, state := k.getTask(taskId); state {
	case statePending:
		delete(k.pendingTasks, taskId)
		delete(k.podToTask, task.Pod.ID)
	case stateRunning:
		delete(k.runningTasks, taskId)
		delete(k.podToTask, task.Pod.ID)
	}
}

// FrameworkMessage is called when the scheduler receives a message from the executor.
func (k *KubernetesScheduler) FrameworkMessage(driver mesos.SchedulerDriver,
	executorId *mesos.ExecutorID, slaveId *mesos.SlaveID, message string) {
	log.Infof("Received messages from executor %v of slave %v, %v\n", executorId, slaveId, message)
}

// SlaveLost is called when some slave is lost.
func (k *KubernetesScheduler) SlaveLost(driver mesos.SchedulerDriver, slaveId *mesos.SlaveID) {
	log.Infof("Slave %v is lost\n", slaveId)

	k.Lock()
	defer k.Unlock()

	// invalidate all offers mapped to that slave
	if slave, ok := k.slaves[slaveId.GetValue()]; ok {
		for offerId := range slave.Offers {
			k.offers.Invalidate(offerId)
		}
	}

	// TODO(jdef): delete slave from our internal list?

	// unfinished tasks/pods will be dropped. use a replication controller if you want pods to
	// be restarted when slaves die.
}

// ExecutorLost is called when some executor is lost.
func (k *KubernetesScheduler) ExecutorLost(driver mesos.SchedulerDriver,
	executorId *mesos.ExecutorID, slaveId *mesos.SlaveID, status int) {
	log.Infof("Executor %v of slave %v is lost, status: %v\n", executorId, slaveId, status)
	// TODO(yifan): Restart any unfinished tasks of the executor.
}

// Error is called when there is some error.
func (k *KubernetesScheduler) Error(driver mesos.SchedulerDriver, message string) {
	log.Errorf("Scheduler error: %v\n", message)
}

// Schedule implements the Scheduler interface of the Kubernetes.
// It returns the selectedMachine's name and error (if there's any).
func (k *KubernetesScheduler) Schedule(pod api.Pod, unused algorithm.MinionLister) (string, error) {
	log.Infof("Try to schedule pod %v\n", pod.ID)

	k.Lock()
	defer k.Unlock()

	if taskID, ok := k.podToTask[pod.ID]; !ok {
		return "", fmt.Errorf("Pod %s cannot be resolved to a task", pod.ID)
	} else {
		if task, found := k.pendingTasks[taskID]; !found {
			return "", fmt.Errorf("Task %s is not pending, nothing to schedule", taskID)
		} else {
			return k.doSchedule(task)
		}
	}
}

// Call ScheduleFunc and subtract some resources, returning the name of the machine the task is scheduled on
func (k *KubernetesScheduler) doSchedule(task *PodTask) (string, error) {
	offer, err := k.scheduleFunc(k.offers, k.slaves, task)
	if err != nil {
		return "", err
	}
	slaveId := offer.Details().GetSlaveId().GetValue()
	if slave, ok := k.slaves[slaveId]; !ok {
		// not much sense in Release()ing the offer here since its owner died
		offer.Release()
		k.offers.Invalidate(offer.Details().Id.GetValue())
		task.ClearTaskInfo()
		return "", fmt.Errorf("Slave disappeared (%v) while scheduling task %v", slaveId, task.ID)
	} else {
		task.FillTaskInfo(offer)
		return slave.HostName, nil
	}
}

// implementation of scheduling plugin's NextPod func; see plugin/pkg/scheduler
func (k *KubernetesScheduler) yield() *api.Pod {
	pod := k.podQueue.Pop().(*api.Pod)
	log.V(2).Infof("About to try and schedule pod %v\n", pod.ID)
	return pod
}

// implementation of scheduling plugin's Error func; see plugin/pkg/scheduler
func (k *KubernetesScheduler) handleSchedulingError(backoff *podBackoff, pod *api.Pod, err error) {
	log.Infof("Error scheduling %v: %v; retrying", pod.ID, err)
	backoff.gc()

	// Retry asynchronously.
	// Note that this is extremely rudimentary and we need a more real error handling path.
	go func() {
		defer util.HandleCrash()
		podId := pod.ID
		// did we error out because if non-matching offers? if so, register an offer
		// listener to be notified if/when a matching offer comes in.
		var offersAvailable <-chan empty
		if err == noSuitableOffersErr {
			offersAvailable = k.offers.Listen(podId, func(offer *mesos.Offer) bool {
				k.RLock()
				defer k.RUnlock()
				if taskId, ok := k.podToTask[podId]; ok {
					switch task, state := k.getTask(taskId); state {
					case statePending:
						return task.AcceptOffer(offer)
					}
				}
				return false
			})
		}
		backoff.wait(podId, offersAvailable)

		// Get the pod again; it may have changed/been scheduled already.
		pod = &api.Pod{}
		err := k.client.Get().Path("pods").Path(podId).Do().Into(pod)
		if err != nil {
			log.Infof("Failed to get pod %v for retry: %v; abandoning", podId, err)
			return
		}
		if pod.DesiredState.Host == "" {
			// ensure that the pod hasn't been deleted while we were trying to schedule it
			k.Lock()
			defer k.Unlock()

			if taskId, exists := k.podToTask[podId]; exists {
				if task, ok := k.pendingTasks[taskId]; ok && !task.hasAcceptedOffer() {
					// "pod" now refers to a Pod instance that is not pointed to by the PodTask, so update our records
					// TODO(jdef) not sure that this is strictly necessary since once the pod is schedule, only the ID is
					// passed around in the Pod.Registry API
					task.Pod = pod
					k.podQueue.Add(pod.ID, pod)
				} else {
					// this state shouldn't really be possible, so I'm warning if we ever see it
					log.Errorf("Scheduler detected pod no longer pending: %v, will not re-queue; possible offer leak", podId)
				}
			} else {
				log.Infof("Scheduler detected deleted pod: %v, will not re-queue", podId)
			}
		}
	}()
}

// ListPods obtains a list of pods that match selector.
func (k *KubernetesScheduler) ListPodsPredicate(ctx api.Context, filter func(*api.Pod) bool) (*api.PodList, error) {
	k.RLock()
	defer k.RUnlock()
	return k.listPods(filter)
}

// ListPods obtains a list of pods that match selector.
func (k *KubernetesScheduler) ListPods(ctx api.Context, selector labels.Selector) (*api.PodList, error) {
	log.V(2).Infof("List pods for '%v'\n", selector)
	k.RLock()
	defer k.RUnlock()
	return k.listPods(func(pod *api.Pod) bool {
		return selector.Matches(labels.Set(pod.Labels))
	})
}

<<<<<<< HEAD
// assumes that caller has already locked around scheduler state
func (k *KubernetesScheduler) listPods(filter func(*api.Pod) bool) (*api.PodList, error) {
	var result []api.Pod
=======
	result := []api.Pod{}
>>>>>>> 63b389c5
	for _, task := range k.runningTasks {
		pod := task.Pod

		if filter(pod) {
			result = append(result, *pod)
		}
	}
	for _, task := range k.pendingTasks {
		pod := task.Pod

		if filter(pod) {
			result = append(result, *pod)
		}
	}

	// TODO(nnielsen): Wire up check in finished tasks. (jdef) not sure how many
	// finished tasks are really appropriate to return here. finished tasks do not
	// have a TTL in the finishedTasks ring and I don't think we want to return
	// hundreds of finished tasks here.

	matches := &api.PodList{Items: result}
	log.V(5).Infof("Returning pods: '%v'\n", matches)

	return matches, nil
}

<<<<<<< HEAD
// Get a specific pod.
func (k *KubernetesScheduler) GetPod(ctx api.Context, podId string) (*api.Pod, error) {
=======
// Get a specific pod. It's *very* important to return a clone of the Pod that
// we've saved because our caller will likely modify it.
func (k *KubernetesScheduler) GetPod(podId string) (*api.Pod, error) {
>>>>>>> 63b389c5
	log.V(2).Infof("Get pod '%s'\n", podId)

	k.RLock()
	defer k.RUnlock()

	taskId, exists := k.podToTask[podId]
	if !exists {
		return nil, fmt.Errorf("Could not resolve pod '%s' to task id", podId)
	}

	switch task, state := k.getTask(taskId); state {
	case statePending:
		log.V(5).Infof("Pending Pod '%s': %v", podId, task.Pod)
		podCopy := *task.Pod
		return &podCopy, nil
	case stateRunning:
		log.V(5).Infof("Running Pod '%s': %v", podId, task.Pod)
		podCopy := *task.Pod
		return &podCopy, nil
	case stateFinished:
		return nil, fmt.Errorf("Pod '%s' is finished", podId)
	case stateUnknown:
		return nil, fmt.Errorf("Unknown Pod %v", podId)
	default:
		return nil, fmt.Errorf("Unexpected task state %v for task %v", state, taskId)
	}
}

// Create a pod based on a specification; DOES NOT schedule it onto a specific machine,
// instead the pod is queued for scheduling.
func (k *KubernetesScheduler) CreatePod(ctx api.Context, pod *api.Pod) error {
	log.V(2).Infof("Create pod: '%v'\n", pod)
	// Set current status to "Waiting".
	pod.CurrentState.Status = api.PodWaiting
	pod.CurrentState.Host = ""
	// DesiredState.Host == "" is a signal to the scheduler that this pod needs scheduling.
	pod.DesiredState.Status = api.PodRunning
	pod.DesiredState.Host = ""

	// TODO(jdef) should we make a copy of the pod object instead of just assuming that the caller is
	// well behaved and will not change the state of the object it has given to us?
	task, err := newPodTask(pod, k.executor)
	if err != nil {
		return err
	}

	k.Lock()
	defer k.Unlock()

	if _, ok := k.podToTask[pod.ID]; ok {
		return fmt.Errorf("Pod %s already launched. Please choose a unique pod name", pod.ID)
	}

	k.podQueue.Add(pod.ID, pod)
	k.podToTask[pod.ID] = task.ID
	k.pendingTasks[task.ID] = task

	return nil
}

// implements binding.Registry, launches the pod-associated-task in mesos
func (k *KubernetesScheduler) Bind(binding *api.Binding) error {
	k.Lock()
	defer k.Unlock()

	podId := binding.PodID
	taskId, exists := k.podToTask[podId]
	if !exists {
		return fmt.Errorf("Could not resolve pod '%s' to task id", podId)
	}

	task, exists := k.pendingTasks[taskId]
	if !exists {
		return fmt.Errorf("Pod Task does not exist %v\n", taskId)
	}

	// sanity check: ensure that the task hasAcceptedOffer(), it's possible that between
	// Schedule() and now that the offer for this task was rescinded or invalidated.
	// ((we should never see this here))
	if !task.hasAcceptedOffer() {
		return fmt.Errorf("task has not accepted a valid offer, pod %v", podId)
	}

	// By this time, there is a chance that the slave is disconnected.
	offerId := task.GetOfferId()
	if offer, ok := k.offers.Get(offerId); !ok || offer.HasExpired() {
		// already rescinded or timed out or otherwise invalidated
		task.Offer.Release()
		task.ClearTaskInfo()
		return fmt.Errorf("failed prior to launchTask due to expired offer, pod %v", podId)
	}

	var err error
	if err = k.prepareTaskForLaunch(binding.Host, task); err == nil {
		log.V(2).Infof("Launching task : %v", task)
		taskList := []*mesos.TaskInfo{task.TaskInfo}
		if err = k.Driver.LaunchTasks(task.Offer.Details().Id, taskList, nil); err == nil {
			// we *intentionally* do not record our binding to etcd since we're not using bindings
			// to manage pod lifecycle
			task.Pod.DesiredState.Host = binding.Host
			task.Launched = true
			k.offers.Invalidate(offerId)
			return nil
		}
	}
	task.Offer.Release()
	task.ClearTaskInfo()
	return fmt.Errorf("Failed to launch task for pod %s: %v", podId, err)
}

func (k *KubernetesScheduler) prepareTaskForLaunch(machine string, task *PodTask) error {
	// TODO(k8s): move this to a watch/rectification loop.
<<<<<<< HEAD
	manifest, err := k.manifestFactory.MakeManifest(binding.Host, *task.Pod)
=======
	manifest, err := k.makeManifest(machine, *task.Pod)
>>>>>>> 63b389c5
	if err != nil {
		log.V(2).Infof("Failed to generate an updated manifest")
		return err
	}

	// update the manifest here to pick up things like environment variables that
	// pod containers will use for service discovery. the kubelet-executor uses this
	// manifest to instantiate the pods and this is the last update we make before
	// firing up the pod.
	task.Pod.DesiredState.Manifest = manifest
	task.TaskInfo.Data, err = yaml.Marshal(&manifest)
	if err != nil {
		log.V(2).Infof("Failed to marshal the updated manifest")
		return err
	}
<<<<<<< HEAD

	// TODO(yifan): By this time, there is a chance that the slave is disconnected.
	log.V(2).Infof("Launching task : %v", task)
	offerId := &mesos.OfferID{Value: proto.String(task.OfferIds[0])}
	if err := k.driver.LaunchTasks(offerId, []*mesos.TaskInfo{task.TaskInfo}, nil); err != nil {
		task.ClearTaskInfo()
		// TODO(jdef): decline the offer too?
		return fmt.Errorf("Failed to launch task for pod %s: %v", podId, err)
	}
	task.Pod.DesiredState.Host = binding.Host
	task.Launched = true

	// we *intentionally* do not record our binding to etcd since we're not using bindings
	// to manage pod lifecycle
=======
>>>>>>> 63b389c5
	return nil
}

// Update an existing pod.
func (k *KubernetesScheduler) UpdatePod(ctx api.Context, pod *api.Pod) error {
	// TODO(yifan): Need to send a special message to the slave/executor.
	// TODO(nnielsen): Pod updates not yet supported by kubelet.
	return fmt.Errorf("Not implemented: UpdatePod")
}

// Delete an existing pod.
func (k *KubernetesScheduler) DeletePod(ctx api.Context, podId string) error {
	log.V(2).Infof("Delete pod '%s'\n", podId)

	k.Lock()
	defer k.Unlock()

	// prevent the scheduler from attempting to pop this; it's also possible that
	// it's concurrently being scheduled (somewhere between pod scheduling and
	// binding) - if so, then we'll end up removing it from pendingTasks which
	// will abort Bind()ing
	k.podQueue.Delete(podId)

	taskId, exists := k.podToTask[podId]
	if !exists {
		return fmt.Errorf("Could not resolve pod '%s' to task id", podId)
	}

	// determine if the task has already been launched to mesos, if not then
	// cleanup is easier (podToTask,pendingTasks) since there's no state to sync
	var killTaskId *mesos.TaskID
	task, state := k.getTask(taskId)

<<<<<<< HEAD
	if task, exists := k.runningTasks[taskId]; exists {
		taskId := &mesos.TaskID{Value: proto.String(task.ID)}
		return k.driver.KillTask(taskId)
	}

	if task, exists := k.pendingTasks[taskId]; exists {
=======
	switch state {
	case stateRunning:
		killTaskId = &mesos.TaskID{Value: proto.String(task.ID)}
	case statePending:
>>>>>>> 63b389c5
		if !task.Launched {
			// we've been invoked in between Schedule() and Bind()
			if task.hasAcceptedOffer() {
				task.Offer.Release()
				task.ClearTaskInfo()
			}
			delete(k.podToTask, podId)
			delete(k.pendingTasks, taskId)
			return nil
		}
<<<<<<< HEAD
		taskId := &mesos.TaskID{Value: proto.String(task.ID)}
		return k.driver.KillTask(taskId)
=======
		killTaskId = &mesos.TaskID{Value: proto.String(task.ID)}
	default:
		return fmt.Errorf("Cannot kill pod '%s': pod not found", podId)
>>>>>>> 63b389c5
	}
	// signal to watchers that the related pod is going down
	task.Pod.DesiredState.Host = ""
	return k.Driver.KillTask(killTaskId)
}

func (k *KubernetesScheduler) WatchPods(ctx api.Context, resourceVersion string, filter func(*api.Pod) bool) (watch.Interface, error) {
	return nil, nil
}

// A FCFS scheduler.
func FCFSScheduleFunc(r OfferRegistry, slaves map[string]*Slave, task *PodTask) (PerishableOffer, error) {
	if task.hasAcceptedOffer() {
		// verify that the offer is still on the table
		offerId := task.GetOfferId()
		if offer, ok := r.Get(offerId); ok && !offer.HasExpired() {
			// skip tasks that have already have assigned offers
			return task.Offer, nil
		}
		task.Offer.Release()
		task.ClearTaskInfo()
	}
<<<<<<< HEAD
	for slaveId, slave := range slaves {
		for _, offer := range slave.Offers {
			if !task.AcceptOffer(slaveId, offer) {
				log.V(2).Infof("Declining offer %v", offer)
				if err := k.driver.DeclineOffer(offer.Id, nil); err != nil {
					log.Warningf("Failed to decline offer %v: %v", offer.Id, err)
				}
				k.deleteOffer(offer.Id.GetValue())
				continue
=======

	var acceptedOffer PerishableOffer
	err := r.Walk(func(p PerishableOffer) (bool, error) {
		offer := p.Details()
		if offer == nil {
			return false, fmt.Errorf("nil offer while scheduling task %v", task.ID)
		}
		if task.AcceptOffer(offer) {
			if p.Acquire() {
				acceptedOffer = p
				log.V(3).Infof("Pod %v accepted offer %v", task.Pod.ID, offer.Id.GetValue())
				return true, nil // stop, we found an offer
>>>>>>> 63b389c5
			}
		}
		return false, nil // continue
	})
	if acceptedOffer != nil {
		if err != nil {
			log.Warningf("problems walking the offer registry: %v, attempting to continue", err)
		}
		return acceptedOffer, nil
	}
	if err != nil {
		log.V(2).Infof("failed to find a fit for pod: %v, err = %v", task.Pod.ID, err)
		return nil, err
	}
	log.V(2).Infof("failed to find a fit for pod: %v", task.Pod.ID)
	return nil, noSuitableOffersErr
}

func containsTask(finishedTasks *ring.Ring, taskId string) bool {
	for i := 0; i < defaultFinishedTasksSize; i++ {
		value := finishedTasks.Next().Value
		if value == nil {
			continue
		}
		if value.(string) == taskId {
			return true
		}
	}
	return false
}

// Create creates a scheduler and all support functions.
func (k *KubernetesScheduler) NewPluginConfig() *plugin.Config {

	podBackoff := podBackoff{
		perPodBackoff: map[string]*backoffEntry{},
		clock:         realClock{},
	}
	return &plugin.Config{
		MinionLister: nil,
		Algorithm:    k,
		Binder:       k,
		NextPod: func() *api.Pod {
			return k.yield()
		},
		Error: func(pod *api.Pod, err error) {
			k.handleSchedulingError(&podBackoff, pod, err)
		},
	}
}<|MERGE_RESOLUTION|>--- conflicted
+++ resolved
@@ -115,13 +115,21 @@
 }
 
 // New create a new KubernetesScheduler
-<<<<<<< HEAD
 func New(executor *mesos.ExecutorInfo, scheduleFunc PodScheduleFunc, client *client.Client, helper tools.EtcdHelper) *KubernetesScheduler {
-	return &KubernetesScheduler{
+	var k *KubernetesScheduler
+	k = &KubernetesScheduler{
 		RWMutex:       new(sync.RWMutex),
 		EtcdHelper:    helper,
 		executor:      executor,
-		offers:        make(map[string]*mesos.Offer),
+		offers: CreateOfferRegistry(OfferRegistryConfig{
+			declineOffer: func(id string) error {
+				offerId := &mesos.OfferID{Value: proto.String(id)}
+				return k.driver.DeclineOffer(offerId, nil)
+			},
+			ttl:           defaultOfferTTL * time.Second,
+			lingerTtl:     defaultOfferLingerTTL * time.Second, // remember expired offers so that we can tell if a previously scheduler offer relies on one
+			listenerDelay: defaultListenerDelay * time.Second,
+		}),
 		slaves:        make(map[string]*Slave),
 		slaveIDs:      make(map[string]string),
 		pendingTasks:  make(map[string]*PodTask),
@@ -131,37 +139,6 @@
 		scheduleFunc:  scheduleFunc,
 		client:        client,
 		podQueue:      cache.NewFIFO(),
-=======
-func New(executor *mesos.ExecutorInfo, scheduleFunc PodScheduleFunc, client *client.Client, helper tools.EtcdHelper, sr service.Registry) *KubernetesScheduler {
-	var k *KubernetesScheduler
-	k = &KubernetesScheduler{
-		new(sync.RWMutex),
-		helper,
-		executor,
-		nil,
-		nil,
-		nil,
-		false,
-		CreateOfferRegistry(OfferRegistryConfig{
-			declineOffer: func(id string) error {
-				offerId := &mesos.OfferID{Value: proto.String(id)}
-				return k.Driver.DeclineOffer(offerId, nil)
-			},
-			ttl:           defaultOfferTTL * time.Second,
-			lingerTtl:     defaultOfferLingerTTL * time.Second, // remember expired offers so that we can tell if a previously scheduler offer relies on one
-			listenerDelay: defaultListenerDelay * time.Second,
-		}),
-		make(map[string]*Slave),
-		make(map[string]string),
-		make(map[string]*PodTask),
-		make(map[string]*PodTask),
-		ring.New(defaultFinishedTasksSize),
-		make(map[string]string),
-		scheduleFunc,
-		client,
-		cache.NewFIFO(),
-		sr,
->>>>>>> 63b389c5
 	}
 	return k
 }
@@ -180,11 +157,8 @@
 	return nil, stateUnknown
 }
 
-func (k *KubernetesScheduler) Init() {
+func (k *KubernetesScheduler) Init(d mesos.SchedulerDriver, f kpod.ManifestFactory) {
 	k.offers.Init()
-}
-
-func (k *KubernetesScheduler) Init(d mesos.SchedulerDriver, f kpod.ManifestFactory) {
 	k.driver = d
 	k.manifestFactory = f
 }
@@ -575,13 +549,9 @@
 	})
 }
 
-<<<<<<< HEAD
 // assumes that caller has already locked around scheduler state
 func (k *KubernetesScheduler) listPods(filter func(*api.Pod) bool) (*api.PodList, error) {
-	var result []api.Pod
-=======
 	result := []api.Pod{}
->>>>>>> 63b389c5
 	for _, task := range k.runningTasks {
 		pod := task.Pod
 
@@ -608,14 +578,9 @@
 	return matches, nil
 }
 
-<<<<<<< HEAD
-// Get a specific pod.
-func (k *KubernetesScheduler) GetPod(ctx api.Context, podId string) (*api.Pod, error) {
-=======
 // Get a specific pod. It's *very* important to return a clone of the Pod that
 // we've saved because our caller will likely modify it.
-func (k *KubernetesScheduler) GetPod(podId string) (*api.Pod, error) {
->>>>>>> 63b389c5
+func (k *KubernetesScheduler) GetPod(ctx api.Context, podId string) (*api.Pod, error) {
 	log.V(2).Infof("Get pod '%s'\n", podId)
 
 	k.RLock()
@@ -712,7 +677,7 @@
 	if err = k.prepareTaskForLaunch(binding.Host, task); err == nil {
 		log.V(2).Infof("Launching task : %v", task)
 		taskList := []*mesos.TaskInfo{task.TaskInfo}
-		if err = k.Driver.LaunchTasks(task.Offer.Details().Id, taskList, nil); err == nil {
+		if err = k.driver.LaunchTasks(task.Offer.Details().Id, taskList, nil); err == nil {
 			// we *intentionally* do not record our binding to etcd since we're not using bindings
 			// to manage pod lifecycle
 			task.Pod.DesiredState.Host = binding.Host
@@ -728,11 +693,7 @@
 
 func (k *KubernetesScheduler) prepareTaskForLaunch(machine string, task *PodTask) error {
 	// TODO(k8s): move this to a watch/rectification loop.
-<<<<<<< HEAD
-	manifest, err := k.manifestFactory.MakeManifest(binding.Host, *task.Pod)
-=======
-	manifest, err := k.makeManifest(machine, *task.Pod)
->>>>>>> 63b389c5
+	manifest, err := k.manifestFactory.MakeManifest(machine, *task.Pod)
 	if err != nil {
 		log.V(2).Infof("Failed to generate an updated manifest")
 		return err
@@ -748,23 +709,6 @@
 		log.V(2).Infof("Failed to marshal the updated manifest")
 		return err
 	}
-<<<<<<< HEAD
-
-	// TODO(yifan): By this time, there is a chance that the slave is disconnected.
-	log.V(2).Infof("Launching task : %v", task)
-	offerId := &mesos.OfferID{Value: proto.String(task.OfferIds[0])}
-	if err := k.driver.LaunchTasks(offerId, []*mesos.TaskInfo{task.TaskInfo}, nil); err != nil {
-		task.ClearTaskInfo()
-		// TODO(jdef): decline the offer too?
-		return fmt.Errorf("Failed to launch task for pod %s: %v", podId, err)
-	}
-	task.Pod.DesiredState.Host = binding.Host
-	task.Launched = true
-
-	// we *intentionally* do not record our binding to etcd since we're not using bindings
-	// to manage pod lifecycle
-=======
->>>>>>> 63b389c5
 	return nil
 }
 
@@ -798,19 +742,8 @@
 	var killTaskId *mesos.TaskID
 	task, state := k.getTask(taskId)
 
-<<<<<<< HEAD
-	if task, exists := k.runningTasks[taskId]; exists {
-		taskId := &mesos.TaskID{Value: proto.String(task.ID)}
-		return k.driver.KillTask(taskId)
-	}
-
-	if task, exists := k.pendingTasks[taskId]; exists {
-=======
 	switch state {
-	case stateRunning:
-		killTaskId = &mesos.TaskID{Value: proto.String(task.ID)}
 	case statePending:
->>>>>>> 63b389c5
 		if !task.Launched {
 			// we've been invoked in between Schedule() and Bind()
 			if task.hasAcceptedOffer() {
@@ -821,18 +754,15 @@
 			delete(k.pendingTasks, taskId)
 			return nil
 		}
-<<<<<<< HEAD
-		taskId := &mesos.TaskID{Value: proto.String(task.ID)}
-		return k.driver.KillTask(taskId)
-=======
+		fallthrough
+	case stateRunning:
 		killTaskId = &mesos.TaskID{Value: proto.String(task.ID)}
 	default:
 		return fmt.Errorf("Cannot kill pod '%s': pod not found", podId)
->>>>>>> 63b389c5
 	}
 	// signal to watchers that the related pod is going down
 	task.Pod.DesiredState.Host = ""
-	return k.Driver.KillTask(killTaskId)
+	return k.driver.KillTask(killTaskId)
 }
 
 func (k *KubernetesScheduler) WatchPods(ctx api.Context, resourceVersion string, filter func(*api.Pod) bool) (watch.Interface, error) {
@@ -851,17 +781,6 @@
 		task.Offer.Release()
 		task.ClearTaskInfo()
 	}
-<<<<<<< HEAD
-	for slaveId, slave := range slaves {
-		for _, offer := range slave.Offers {
-			if !task.AcceptOffer(slaveId, offer) {
-				log.V(2).Infof("Declining offer %v", offer)
-				if err := k.driver.DeclineOffer(offer.Id, nil); err != nil {
-					log.Warningf("Failed to decline offer %v: %v", offer.Id, err)
-				}
-				k.deleteOffer(offer.Id.GetValue())
-				continue
-=======
 
 	var acceptedOffer PerishableOffer
 	err := r.Walk(func(p PerishableOffer) (bool, error) {
@@ -874,7 +793,6 @@
 				acceptedOffer = p
 				log.V(3).Infof("Pod %v accepted offer %v", task.Pod.ID, offer.Id.GetValue())
 				return true, nil // stop, we found an offer
->>>>>>> 63b389c5
 			}
 		}
 		return false, nil // continue
